import { CPlusPlusCodeGenerator } from '../../code-generation'
import Language from './Language'


export default function CPlusPlus() {
  return (
    <Language
      advancedOptions={[
        {
          type:    'combo',
          label:   'Indentation',
          prop:    'indentation',
          options: [
            {
              label: 'Tab',
              value: '\t' 
            },
            {
              label: '1 Space',
              value: ' ' 
            },
            {
              label: '2 Spaces',
              value: '  ' 
            },
            {
              label: '4 Spaces',
              value: '    ' 
            },
            {
              label: '8 Spaces',
              value: '        ' 
            }
          ]
        },
        {
          type:    'combo',
          label:   'Line Endings',
          prop:    'lineEnding',
          options: [
            {
              label: 'LF',
              value: 'lf' 
            },
            {
              label: 'CR-LF',
              value: 'crlf' 
            }
          ]
        },
        {
          type:  'string',
          label: 'Invoke Function',
          prop:  'invokeFunction'
        },
        {
          type:  'boolean',
          label: 'Invoke Supports Void',
          prop:  'invokeSupportsVoid'
        }
      ]}
      defaultSettings={{
<<<<<<< HEAD
        indentation       : '  ',
        lineEnding        : 'lf',
        compactVectors    : true,
        generateComments  : false,
        useNativeTypes    : false,
        cppCompliant      : true,
        includes          : [],
        invokeFunction    : 'invoke',
        invokeSupportsVoid: true,
        oneLineFunctions  : true,
        includeNdbLinks   : false,
        sol2Bindings      : false,
=======
        indentation:        '  ',
        lineEnding:         'lf',
        compactVectors:     true,
        generateComments:   true,
        useNativeTypes:     false,
        cppCompliant:       true,
        includes:           [],
        invokeFunction:     'invoke',
        invokeSupportsVoid: false,
        oneLineFunctions:   true,
        includeNdbLinks:    false
>>>>>>> b0d2a2df
      }}
      extension="hpp"
      generator={CPlusPlusCodeGenerator}
      name="cpp"
      options={[
        {
          type:  'boolean',
          label: 'Include Comments',
          prop:  'generateComments'
        },
        {
          type:  'boolean',
          label: 'Include Links',
          prop:  'includeNdbLinks'
        },
        {
          type:  'boolean',
          label: 'Native Types',
          prop:  'useNativeTypes'
        },
        {
          type:  'boolean',
          label: 'Compact Vectors',
          prop:  'compactVectors'
        },
        {
          type:  'boolean',
          label: 'One Line Functions',
          prop:  'oneLineFunctions'
        },
        {
          type:  'boolean',
          label: 'C++ Compliant',
<<<<<<< HEAD
          prop : 'cppCompliant'
        },
        {
          type : 'boolean',
          label: 'Sol 2 Bindings',
          prop :'sol2Bindings'
        }
      ]}
      advancedOptions={[
        {
          type   : 'combo',
          label  : 'Indentation',
          prop   : 'indentation',
          options: [
            { label: 'Tab', value: '\t' },
            { label: '1 Space', value: ' ' },
            { label: '2 Spaces', value: '  ' },
            { label: '4 Spaces', value: '    ' },
            { label: '8 Spaces', value: '        ' }
          ]
        },
        {
          type   : 'combo',
          label  : 'Line Endings',
          prop   : 'lineEnding',
          options: [
            { label: 'LF', value: 'lf' },
            { label: 'CR-LF', value: 'crlf' }
          ]
        },
        {
          type : 'string',
          label: 'Invoke Function',
          prop : 'invokeFunction'
        },
        {
          type : 'boolean',
          label: 'Invoke Supports Void',
          prop : 'invokeSupportsVoid'
=======
          prop:  'cppCompliant'
>>>>>>> b0d2a2df
        }
      ]}
    />
  )
}<|MERGE_RESOLUTION|>--- conflicted
+++ resolved
@@ -60,20 +60,6 @@
         }
       ]}
       defaultSettings={{
-<<<<<<< HEAD
-        indentation       : '  ',
-        lineEnding        : 'lf',
-        compactVectors    : true,
-        generateComments  : false,
-        useNativeTypes    : false,
-        cppCompliant      : true,
-        includes          : [],
-        invokeFunction    : 'invoke',
-        invokeSupportsVoid: true,
-        oneLineFunctions  : true,
-        includeNdbLinks   : false,
-        sol2Bindings      : false,
-=======
         indentation:        '  ',
         lineEnding:         'lf',
         compactVectors:     true,
@@ -85,7 +71,6 @@
         invokeSupportsVoid: false,
         oneLineFunctions:   true,
         includeNdbLinks:    false
->>>>>>> b0d2a2df
       }}
       extension="hpp"
       generator={CPlusPlusCodeGenerator}
@@ -119,49 +104,7 @@
         {
           type:  'boolean',
           label: 'C++ Compliant',
-<<<<<<< HEAD
-          prop : 'cppCompliant'
-        },
-        {
-          type : 'boolean',
-          label: 'Sol 2 Bindings',
-          prop :'sol2Bindings'
-        }
-      ]}
-      advancedOptions={[
-        {
-          type   : 'combo',
-          label  : 'Indentation',
-          prop   : 'indentation',
-          options: [
-            { label: 'Tab', value: '\t' },
-            { label: '1 Space', value: ' ' },
-            { label: '2 Spaces', value: '  ' },
-            { label: '4 Spaces', value: '    ' },
-            { label: '8 Spaces', value: '        ' }
-          ]
-        },
-        {
-          type   : 'combo',
-          label  : 'Line Endings',
-          prop   : 'lineEnding',
-          options: [
-            { label: 'LF', value: 'lf' },
-            { label: 'CR-LF', value: 'crlf' }
-          ]
-        },
-        {
-          type : 'string',
-          label: 'Invoke Function',
-          prop : 'invokeFunction'
-        },
-        {
-          type : 'boolean',
-          label: 'Invoke Supports Void',
-          prop : 'invokeSupportsVoid'
-=======
           prop:  'cppCompliant'
->>>>>>> b0d2a2df
         }
       ]}
     />
