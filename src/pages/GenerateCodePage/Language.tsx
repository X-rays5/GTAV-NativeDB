import { Box, Button, Checkbox, Divider, FormControl, FormControlLabel, FormGroup, Grid, InputLabel, MenuItem, Paper, Select, SelectChangeEvent, Stack, TextField, Typography } from '@mui/material'
import download from 'downloadjs'
import { ChangeEvent, ChangeEventHandler, useCallback, useMemo, useState } from 'react'
import useLocalStorageState from 'use-local-storage-state'
import { NativeExporter } from '../../code-generation'
import { CodeGeneratorBaseSettings } from '../../code-generation/CodeGeneratorBase'
import ICodeGenerator from '../../code-generation/ICodeGenerator'
import { Collapsible, NativeSelect, SyntaxHighlighter } from '../../components'
import { useNamespaces, useNative, useNatives } from '../../hooks'

export interface CodeGenOption<TSettings> {
  type : unknown
  label: string
  prop :  Extract<keyof TSettings, string>
}

export interface BooleanCodeGenOption<TSettings> extends CodeGenOption<TSettings> {
  type: 'boolean'
}

export interface StringCodeGenOption<TSettings> extends CodeGenOption<TSettings> {
  type: 'string'
}

export interface ComboCodeGenOption<TSettings> extends CodeGenOption<TSettings> {
  type   : 'combo'
  options: { label: string, value: unknown }[]
}

type CodeGenOptions<TSettings> = BooleanCodeGenOption<TSettings> | StringCodeGenOption<TSettings> | ComboCodeGenOption<TSettings>

type CodeGenOptionComponentProps<TSettings> = CodeGenOptions<TSettings> & {
  onChange: (event: ChangeEvent<HTMLInputElement> | SelectChangeEvent) => void
  value: unknown
}

export function CodeGenOptionComponent<TSettings>(props: CodeGenOptionComponentProps<TSettings>) {
  const { type, label, prop, value, onChange } = props

  switch (type) {
    case 'boolean':
      return (
        <FormControlLabel
          control={
            <Checkbox
              checked={value as boolean}
              name={prop}
              onChange={onChange}
            />
          }
          label={label}
          sx={{ userSelect: 'none' }}
        />
      )
    case 'combo':
      return (
        <FormControl fullWidth>
          <InputLabel id={`${prop}-label`}>
            {label}
          </InputLabel>

          <Select
            id={`${prop}-select`}
            label={label}
            labelId={`${prop}-label`}
            name={prop}
            onChange={onChange}
            value={value as string}
          >
            {props.options.map(({ label, value }) => (
              <MenuItem key={value as string} value={value as string}>
                {label}
              </MenuItem>
            ))}
          </Select>
        </FormControl>
      )
    case 'string':
      return (
        <TextField
          label={label}
          name={prop}
          onChange={(onChange as unknown as ChangeEventHandler<HTMLInputElement | HTMLTextAreaElement>)}
          value={value}
        />
      )
  }
}

interface Props<TSettings extends CodeGeneratorBaseSettings> {
  generator      : { new(settings: TSettings): ICodeGenerator }
  defaultSettings: TSettings
  name           : string
  options        : CodeGenOptions<TSettings>[]
  advancedOptions: CodeGenOptions<TSettings>[]
  extension      : string
}

interface PreviewDataExtraFile {
  name: string
  content: string
  language: string
}

interface PreviewData {
  main: string
  extra_files: PreviewDataExtraFile[]
}

export default 
function Language<TSettings extends CodeGeneratorBaseSettings>({ name, defaultSettings, generator, options, advancedOptions, extension }: Props<TSettings>) {
  const natives = useNatives()
  const namespaces = useNamespaces()
  const [ settings, setSettings ] = useLocalStorageState<TSettings>(`Pages.GenerateCode.${name}`, { defaultValue: defaultSettings })
  const [ previewNative, setPreviewNative ] = useState('0xD49F9B0955C367DE')
  const nativeData = useNative(previewNative)

  const preview = useMemo(() => {
    const exporter = new NativeExporter(
      new generator(settings)
    )

    const main_code = exporter.exportNatives({
      namespaces: {
        [nativeData.namespace]: {
          name:    nativeData.namespace,
          natives: [ nativeData.hash ]
        }
      },
<<<<<<< HEAD
      natives: {
        [nativeData.hash]: nativeData
      }
    });

    let res: PreviewData = {main: main_code, extra_files: []};
    exporter.getExtraFiles().forEach(file => {
      const language = file.mimeType.slice(file.mimeType.indexOf('/') + 1);
      res.extra_files.push({
        name: `${file.name}.${file.extension}`,
        content: file.content,
        language: language
      });
    })

    return res;
  }, [settings, nativeData, generator])
=======
      natives: { [nativeData.hash]: nativeData }
    })
  ), [ settings, nativeData, generator ])
>>>>>>> b0d2a2df

  const handleChange = useCallback((event: ChangeEvent<HTMLInputElement> | SelectChangeEvent) => {
    if (!(event.target.name in settings)) {
      return
    }

    const type = typeof settings[event.target.name as (keyof TSettings)]
    if (type === 'boolean' && 'checked' in event.target) {
      setSettings({
        ...settings,
        [event.target.name]: event.target.checked
      })
    }
    else {
      setSettings({
        ...settings,
        [event.target.name]: event.target.value
      })
    }
  }, [ settings, setSettings ])

  const handleDownload = useCallback(() => {
    const exporter = new NativeExporter(
      new generator(settings)
    )

    const code = exporter.exportNatives({
      natives, 
      namespaces
    })

    download(code, `natives.${extension}`, 'text/plain')
<<<<<<< HEAD
    exporter.getExtraFiles().forEach(file => {
      download(file.content, `${file.name}.${file.extension}`, file.mimeType);
    });
  }, [settings, natives, namespaces, generator, extension])
=======
  }, [ settings, natives, namespaces, generator, extension ])
>>>>>>> b0d2a2df

  if (!nativeData) {
    setPreviewNative('0x4EDE34FBADD967A6')
    return null
  }

  return (
    <Grid spacing={3} container>
<<<<<<< HEAD
      <Grid xs={12} md={preview.extra_files.length > 0 ? 4 : 6} item>
=======
      <Grid
        md={6}
        sx={{
          display:       'flex',
          flexDirection: 'column' 
        }}
        xs={12}
        item
      >
>>>>>>> b0d2a2df
        <Typography 
          component="h2" 
          variant="h5" 
          gutterBottom
        >
         Settings
        </Typography>

        <FormGroup>
          <Stack gap={2}>
            {options.map(props => (
              <CodeGenOptionComponent 
                onChange={handleChange}
                value={settings[props.prop]}
                {...props}
                key={props.prop}
              />
            ))}

            <Collapsible label="Advanced">
              <Stack
                gap={2}
                sx={{
                  pt: 1,
                  mb: 2 
                }}
              >
                {advancedOptions.map(props => (
                  <CodeGenOptionComponent 
                    onChange={handleChange}
                    value={settings[props.prop]}
                    {...props}
                    key={props.prop}
                  />
                ))}
              </Stack>
            </Collapsible>
          </Stack>
        </FormGroup>
<<<<<<< HEAD
=======

        <Box sx={{ flexGrow: 1 }} />
>>>>>>> b0d2a2df
        <Divider />

        <NativeSelect
          onChange={setPreviewNative}
          sx={{ mt: 2 }}
          value={previewNative}
        />

        <Button
          onClick={handleDownload}
          sx={{ mt: 2 }}
          variant="contained"
          fullWidth
        >
          Download
        </Button>
      </Grid>
<<<<<<< HEAD
      <Grid xs={12} md={preview.extra_files.length > 0 ? 4 : 6} item>
=======

      <Grid
        md={6}
        sx={{
          display:       'flex',
          flexDirection: 'column' 
        }}
        xs={12}
        item
      >
>>>>>>> b0d2a2df
        <Typography 
          component="h2" 
          variant="h5" 
          gutterBottom
        >
          Preview
        </Typography>
<<<<<<< HEAD
        <Paper elevation={4}>
=======

        <Paper
          elevation={4}
          sx={{
            p:        0,
            flexGrow: 1,
            overflow: 'hidden' 
          }}
        >
>>>>>>> b0d2a2df
          <SyntaxHighlighter 
            customStyle={{
              height:   '100%',
              overflow: 'auto'
            }}
            language={name}
          >
            {preview.main}
          </SyntaxHighlighter>
        </Paper>
      </Grid>
      {preview.extra_files.length > 0 &&
          <Grid xs={12} md={4} item>
            <Typography
                variant="h5"
                component="h2"
                gutterBottom
            >
              Extra files
            </Typography>
          {preview.extra_files.map(function(obj, i) {
            return (
                <Collapsible label={obj.name}>
                  <Paper elevation={4} sx={{ p: 0, flexGrow: 1, overflow: 'hidden' }}>
                    <SyntaxHighlighter
                        language={obj.language}
                        customStyle={{
                          height: '100%',
                          overflow: 'auto'
                        }}
                    >
                      {obj.content}
                    </SyntaxHighlighter>
                  </Paper>
                </Collapsible>
            );
            })}
          </Grid>
      }
    </Grid>
  )
}<|MERGE_RESOLUTION|>--- conflicted
+++ resolved
@@ -127,7 +127,9 @@
           natives: [ nativeData.hash ]
         }
       },
-<<<<<<< HEAD
+      natives: { [nativeData.hash]: nativeData }
+    })
+  ), [ settings, nativeData, generator ])
       natives: {
         [nativeData.hash]: nativeData
       }
@@ -145,11 +147,6 @@
 
     return res;
   }, [settings, nativeData, generator])
-=======
-      natives: { [nativeData.hash]: nativeData }
-    })
-  ), [ settings, nativeData, generator ])
->>>>>>> b0d2a2df
 
   const handleChange = useCallback((event: ChangeEvent<HTMLInputElement> | SelectChangeEvent) => {
     if (!(event.target.name in settings)) {
@@ -182,14 +179,11 @@
     })
 
     download(code, `natives.${extension}`, 'text/plain')
-<<<<<<< HEAD
+  }, [ settings, natives, namespaces, generator, extension ])
     exporter.getExtraFiles().forEach(file => {
       download(file.content, `${file.name}.${file.extension}`, file.mimeType);
     });
   }, [settings, natives, namespaces, generator, extension])
-=======
-  }, [ settings, natives, namespaces, generator, extension ])
->>>>>>> b0d2a2df
 
   if (!nativeData) {
     setPreviewNative('0x4EDE34FBADD967A6')
@@ -198,9 +192,6 @@
 
   return (
     <Grid spacing={3} container>
-<<<<<<< HEAD
-      <Grid xs={12} md={preview.extra_files.length > 0 ? 4 : 6} item>
-=======
       <Grid
         md={6}
         sx={{
@@ -210,7 +201,7 @@
         xs={12}
         item
       >
->>>>>>> b0d2a2df
+      <Grid xs={12} md={preview.extra_files.length > 0 ? 4 : 6} item>
         <Typography 
           component="h2" 
           variant="h5" 
@@ -250,11 +241,8 @@
             </Collapsible>
           </Stack>
         </FormGroup>
-<<<<<<< HEAD
-=======
 
         <Box sx={{ flexGrow: 1 }} />
->>>>>>> b0d2a2df
         <Divider />
 
         <NativeSelect
@@ -272,9 +260,6 @@
           Download
         </Button>
       </Grid>
-<<<<<<< HEAD
-      <Grid xs={12} md={preview.extra_files.length > 0 ? 4 : 6} item>
-=======
 
       <Grid
         md={6}
@@ -285,7 +270,7 @@
         xs={12}
         item
       >
->>>>>>> b0d2a2df
+      <Grid xs={12} md={preview.extra_files.length > 0 ? 4 : 6} item>
         <Typography 
           component="h2" 
           variant="h5" 
@@ -293,9 +278,6 @@
         >
           Preview
         </Typography>
-<<<<<<< HEAD
-        <Paper elevation={4}>
-=======
 
         <Paper
           elevation={4}
@@ -305,7 +287,6 @@
             overflow: 'hidden' 
           }}
         >
->>>>>>> b0d2a2df
           <SyntaxHighlighter 
             customStyle={{
               height:   '100%',
