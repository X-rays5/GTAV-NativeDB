--- conflicted
+++ resolved
@@ -36,41 +36,9 @@
 
   const actions: AppBarActionProps[] = useMemo(() => [ ...(settings.actions ?? []) ], [ settings ])
 
-<<<<<<< HEAD
-  const handleSettingsClose = useCallback(() => {
-    setSettingsOpen(false)
-  }, [setSettingsOpen])
-
-  const actions: AppBarActionProps[] = useMemo(() => [
-    ...(settings.actions ?? []),
-    {
-      text: 'Settings',
-      desktopIcon: SettingsIcon,
-      buttonProps: {
-        onClick: handleSettingsOpen
-      }
-    },
-    {
-      text: 'Apps',
-      desktopIcon: AppsIcon,
-      buttonProps: {
-        onClick: handleAppsOpen
-      }
-    },
-    {
-      text: 'View on Github',
-      desktopIcon: GithubIcon,
-      buttonProps: {
-        href: 'https://github.com/X-rays5/GTAV-NativeDB',
-        target: '_blank'
-      }
-    }
-  ], [settings, handleSettingsOpen, handleAppsOpen])
-=======
   const title = useSelectedGameContext() === Game.GrandTheftAuto5 ? 'GTA5 Native Reference' : 'RDR3 Native Reference'
   const generateCodeUrl = useGameUrl('/generate-code')
   const nativesUrl = useGameUrl('/natives')
->>>>>>> b0d2a2df
 
   return (
     <Box {...rest}>
