--- conflicted
+++ resolved
@@ -70,18 +70,9 @@
       buttonProps: { onClick: handleStatsDialogOpen }
     },
     {
-<<<<<<< HEAD
-      text: 'View on Github',
-      mobileIcon: GithubIcon,
-      buttonProps: {
-        href: 'https://github.com/X-rays5/GTAV-NativeDB',
-        target: '_blank'
-      }
-=======
       text:        'Generate Code',
       mobileIcon:  CodeIcon,
       buttonProps: { href: generateCodeUrl }
->>>>>>> b0d2a2df
     }
   ], [ settings, handleStatsDialogOpen, generateCodeUrl ])
 
